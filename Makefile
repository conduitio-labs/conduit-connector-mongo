--- conflicted
+++ resolved
@@ -6,17 +6,9 @@
 build:
 	go build -ldflags "-X 'github.com/conduitio-labs/conduit-connector-mongo.version=${VERSION}'" -o conduit-connector-mongo cmd/connector/main.go
 
-dock:
-	docker run --rm -d -p 27017:27017 --name mongodb mongo --replSet=test
-	docker exec -it mongodb mongosh --eval "rs.initiate();"
-
 test:
 	docker run --rm -d -p 27017:27017 --name mongodb mongo --replSet=test
-<<<<<<< HEAD
 	sleep $(MONGODB_STARTUP_TIMEOUT)
-=======
-	sleep $(MONGODB_STARTUP_TIMEOUT) 
->>>>>>> d84f4662
 	docker exec mongodb mongosh --eval "rs.initiate();"
 	go test $(GOTEST_FLAGS) ./...; ret=$$?; \
 		docker stop mongodb; \
